# Guide to hyperparameters

* `data_root`: folder containing image dataset
* `logging_root`: folder to save all experiments in
* `train_test`: specify `train` or `val` to specify which dataset to load
* `exp_name`: name of experiment to specify
* `checkpoint`: load checkpoint file if you want to continue training from a previous training session
* `max_epoch`: maximum number of epochs
* `lr`: learning rate
* `batch_size`: batch size
* `reg_weight`: regularizer factor
<<<<<<< HEAD
* `init_K`: initialization Wiener filtering
* `learn_weiener`: `true` or `false` to learn wiener filtering damping factor K
=======
* `use_weiener`: `true` or `false` to learn wiener filtering damping factor K
>>>>>>> b238bd2e
* `resolution`: int for resolution of point spread function
* `pixel_pitch`: float for pixel size
* `focal_length`: float for distance between phase mask and sensor
* `r_cutoff`: `null` or an int for the radius of the aperture
* `refractive_idc`: refractive index of phase mask
* `wavelength`: float for wavelength of interest
* `init_lens`: `random`, `fresnel`, `plano` for initializing the height map of the phase mask
* `single_image`: boolean for testing optimizing phase mask over one image
* `download_data`: boolean for downloading data (should be `false` after first download)<|MERGE_RESOLUTION|>--- conflicted
+++ resolved
@@ -9,12 +9,8 @@
 * `lr`: learning rate
 * `batch_size`: batch size
 * `reg_weight`: regularizer factor
-<<<<<<< HEAD
 * `init_K`: initialization Wiener filtering
-* `learn_weiener`: `true` or `false` to learn wiener filtering damping factor K
-=======
 * `use_weiener`: `true` or `false` to learn wiener filtering damping factor K
->>>>>>> b238bd2e
 * `resolution`: int for resolution of point spread function
 * `pixel_pitch`: float for pixel size
 * `focal_length`: float for distance between phase mask and sensor
