--- conflicted
+++ resolved
@@ -1,8 +1,4 @@
 {
   "lr": [1e-5],
-<<<<<<< HEAD
   "focal_length": [0.77e-2, 0.5e-2]
-=======
-  "focal_length": [0.77e-2,0.5e-2]
->>>>>>> 372e607e
 }